# Copyright 2025 New Vector Ltd.
#
# SPDX-License-Identifier: AGPL-3.0-only OR LicenseRef-Element-Commercial
# Please see LICENSE files in the repository root for full details.

[workspace]
default-members = ["crates/cli"]
members = ["crates/*"]
resolver = "2"

# Updated in the CI with a `sed` command
package.version = "1.6.0-rc.0"
package.license = "AGPL-3.0-only OR LicenseRef-Element-Commercial"
package.authors = ["Element Backend Team"]
package.edition = "2024"
package.homepage = "https://element-hq.github.io/matrix-authentication-service/"
package.repository = "https://github.com/element-hq/matrix-authentication-service/"
package.publish = false

[workspace.lints.rust]
unsafe_code = "deny"

[workspace.lints.clippy]
# We use groups as good defaults, but with a lower priority so that we can override them
all = { level = "deny", priority = -1 }
pedantic = { level = "warn", priority = -1 }

str_to_string = "deny"
too_many_lines = "allow"

[workspace.lints.rustdoc]
broken_intra_doc_links = "deny"

[workspace.dependencies]

# Workspace crates
mas-axum-utils = { path = "./crates/axum-utils/", version = "=1.6.0-rc.0" }
mas-cli = { path = "./crates/cli/", version = "=1.6.0-rc.0" }
mas-config = { path = "./crates/config/", version = "=1.6.0-rc.0" }
mas-context = { path = "./crates/context/", version = "=1.6.0-rc.0" }
mas-data-model = { path = "./crates/data-model/", version = "=1.6.0-rc.0" }
mas-email = { path = "./crates/email/", version = "=1.6.0-rc.0" }
mas-graphql = { path = "./crates/graphql/", version = "=1.6.0-rc.0" }
mas-handlers = { path = "./crates/handlers/", version = "=1.6.0-rc.0" }
mas-http = { path = "./crates/http/", version = "=1.6.0-rc.0" }
mas-i18n = { path = "./crates/i18n/", version = "=1.6.0-rc.0" }
mas-i18n-scan = { path = "./crates/i18n-scan/", version = "=1.6.0-rc.0" }
mas-iana = { path = "./crates/iana/", version = "=1.6.0-rc.0" }
mas-iana-codegen = { path = "./crates/iana-codegen/", version = "=1.6.0-rc.0" }
mas-jose = { path = "./crates/jose/", version = "=1.6.0-rc.0" }
mas-keystore = { path = "./crates/keystore/", version = "=1.6.0-rc.0" }
mas-listener = { path = "./crates/listener/", version = "=1.6.0-rc.0" }
mas-matrix = { path = "./crates/matrix/", version = "=1.6.0-rc.0" }
mas-matrix-synapse = { path = "./crates/matrix-synapse/", version = "=1.6.0-rc.0" }
mas-oidc-client = { path = "./crates/oidc-client/", version = "=1.6.0-rc.0" }
mas-policy = { path = "./crates/policy/", version = "=1.6.0-rc.0" }
mas-router = { path = "./crates/router/", version = "=1.6.0-rc.0" }
mas-spa = { path = "./crates/spa/", version = "=1.6.0-rc.0" }
mas-storage = { path = "./crates/storage/", version = "=1.6.0-rc.0" }
mas-storage-pg = { path = "./crates/storage-pg/", version = "=1.6.0-rc.0" }
mas-tasks = { path = "./crates/tasks/", version = "=1.6.0-rc.0" }
mas-templates = { path = "./crates/templates/", version = "=1.6.0-rc.0" }
mas-tower = { path = "./crates/tower/", version = "=1.6.0-rc.0" }
oauth2-types = { path = "./crates/oauth2-types/", version = "=1.6.0-rc.0" }
syn2mas = { path = "./crates/syn2mas", version = "=1.6.0-rc.0" }

# OpenAPI schema generation and validation
[workspace.dependencies.aide]
<<<<<<< HEAD
version = "0.15.0"
features = ["axum", "axum-extra", "axum-json", "axum-query", "macros"]
=======
version = "0.14.2"
features = ["axum", "axum-extra", "axum-extra-query", "axum-json", "macros"]
>>>>>>> abc9532f

# An `Arc` that can be atomically updated
[workspace.dependencies.arc-swap]
version = "1.7.1"

# GraphQL server
[workspace.dependencies.async-graphql]
version = "7.0.17"
default-features = false
features = ["chrono", "url", "tracing", "playground"]

[workspace.dependencies.async-stream]
version = "0.3.6"

# Utility to write and implement async traits
[workspace.dependencies.async-trait]
version = "0.1.89"

# High-level error handling
[workspace.dependencies.anyhow]
version = "1.0.100"

# Assert that a value matches a pattern
[workspace.dependencies.assert_matches]
version = "1.5.0"

# HTTP router
[workspace.dependencies.axum]
version = "0.8.6"

# Extra utilities for Axum
[workspace.dependencies.axum-extra]
version = "0.10.3"
features = ["cookie-private", "cookie-key-expansion", "typed-header", "query"]

# Axum macros
[workspace.dependencies.axum-macros]
version = "0.5.0"

# AEAD (Authenticated Encryption with Associated Data)
[workspace.dependencies.aead]
version = "0.5.2"
features = ["std"]

# Argon2 password hashing
[workspace.dependencies.argon2]
version = "0.5.3"
features = ["password-hash", "std"]

# Constant-time base64
[workspace.dependencies.base64ct]
version = "1.8.0"
features = ["std"]

# Bcrypt password hashing
[workspace.dependencies.bcrypt]
version = "0.17.1"
default-features = true

# Packed bitfields
[workspace.dependencies.bitflags]
version = "2.9.4"

# Bytes
[workspace.dependencies.bytes]
version = "1.10.1"

# UTF-8 paths
[workspace.dependencies.camino]
version = "1.2.1"
features = ["serde1"]

# ChaCha20Poly1305 AEAD
[workspace.dependencies.chacha20poly1305]
version = "0.10.1"
features = ["std"]

# Memory optimisation for short strings
[workspace.dependencies.compact_str]
version = "0.9.0"

# Terminal formatting
[workspace.dependencies.console]
version = "0.15.11"

# Cookie store
[workspace.dependencies.cookie_store]
version = "0.22.0"
default-features = false
features = ["serde_json"]

# Time utilities
[workspace.dependencies.chrono]
version = "0.4.42"
default-features = false
features = ["serde", "clock"]

# CLI argument parsing
[workspace.dependencies.clap]
version = "4.5.50"
features = ["derive"]

# Object Identifiers (OIDs) as constants
[workspace.dependencies.const-oid]
version = "0.9.6"
features = ["std"]

# Utility for converting between different cases
[workspace.dependencies.convert_case]
version = "0.8.0"

# CRC calculation
[workspace.dependencies.crc]
version = "3.3.0"

# Cron expressions
[workspace.dependencies.cron]
version = "0.15.0"

# CSV parsing and writing
[workspace.dependencies.csv]
version = "1.3.1"

# DER encoding
[workspace.dependencies.der]
version = "0.7.10"
features = ["std"]

# Interactive CLI dialogs
[workspace.dependencies.dialoguer]
version = "0.11.0"
default-features = false
features = ["fuzzy-select", "password"]

# Cryptographic digest algorithms
[workspace.dependencies.digest]
version = "0.10.7"

# Load environment variables from .env files
[workspace.dependencies.dotenvy]
version = "0.15.7"

# ECDSA algorithms
[workspace.dependencies.ecdsa]
version = "0.16.9"
features = ["signing", "verifying"]

# Elliptic curve cryptography
[workspace.dependencies.elliptic-curve]
version = "0.13.8"
features = ["std", "pem", "sec1"]

# Configuration loading
[workspace.dependencies.figment]
version = "0.10.19"
features = ["env", "yaml", "test"]

# URL form encoding
[workspace.dependencies.form_urlencoded]
version = "1.2.2"

# Utilities for dealing with futures
[workspace.dependencies.futures-util]
version = "0.3.31"

# Fixed-size arrays with trait implementations
[workspace.dependencies.generic-array]
version = "0.14.7"

# Rate-limiting
[workspace.dependencies.governor]
version = "0.10.1"
default-features = false
features = ["std", "dashmap", "quanta"]

# HMAC calculation
[workspace.dependencies.hmac]
version = "0.12.1"

# HTTP headers
[workspace.dependencies.headers]
version = "0.4.1"

# Hex encoding and decoding
[workspace.dependencies.hex]
version = "0.4.3"

# HTTP request/response
[workspace.dependencies.http]
version = "1.3.1"

# HTTP body trait
[workspace.dependencies.http-body]
version = "1.0.1"

# http-body utilities
[workspace.dependencies.http-body-util]
version = "0.1.3"

# HTTP client and server
[workspace.dependencies.hyper]
version = "1.7.0"
features = ["client", "server", "http1", "http2"]

# Additional Hyper utilties
[workspace.dependencies.hyper-util]
version = "0.1.17"
features = [
    "client",
    "server",
    "server-auto",
    "service",
    "http1",
    "http2",
    "tokio",
]

# Hyper Rustls support
[workspace.dependencies.hyper-rustls]
version = "0.27.7"
features = ["http1", "http2"]
default-features = false

# ICU libraries for internationalization
[workspace.dependencies.icu_calendar]
version = "1.5.2"
features = ["compiled_data", "std"]
[workspace.dependencies.icu_datetime]
version = "1.5.1"
features = ["compiled_data", "std"]
[workspace.dependencies.icu_experimental]
version = "0.1.0"
features = ["compiled_data", "std"]
[workspace.dependencies.icu_locid]
version = "1.5.0"
features = ["std"]
[workspace.dependencies.icu_locid_transform]
version = "1.5.0"
features = ["compiled_data", "std"]
[workspace.dependencies.icu_normalizer]
version = "1.5.0"
[workspace.dependencies.icu_plurals]
version = "1.5.0"
features = ["compiled_data", "std"]
[workspace.dependencies.icu_provider]
version = "1.5.0"
features = ["std", "sync"]
[workspace.dependencies.icu_provider_adapters]
version = "1.5.0"
features = ["std"]

# HashMap which preserves insertion order
[workspace.dependencies.indexmap]
version = "2.11.4"
features = ["serde"]

# Indented string literals
[workspace.dependencies.indoc]
version = "2.0.6"

# Snapshot testing
[workspace.dependencies.insta]
version = "1.43.2"
features = ["yaml", "json"]

# IP network address types
[workspace.dependencies.ipnetwork]
version = "0.20.0"
features = ["serde"]

# Iterator utilities
[workspace.dependencies.itertools]
version = "0.14.0"

# K256 elliptic curve
[workspace.dependencies.k256]
version = "0.13.4"
features = ["std"]

# RFC 5646 language tags
[workspace.dependencies.language-tags]
version = "0.3.2"
features = ["serde"]

# Email sending
[workspace.dependencies.lettre]
version = "0.11.19"
default-features = false
features = [
    "tokio1-rustls",
    "rustls-platform-verifier",
    "aws-lc-rs",
    "hostname",
    "builder",
    "tracing",
    "pool",
    "smtp-transport",
    "sendmail-transport",
]

# Listening on passed FDs
[workspace.dependencies.listenfd]
version = "1.0.2"

# MIME type support
[workspace.dependencies.mime]
version = "0.3.17"

# Templates
[workspace.dependencies.minijinja]
version = "2.12.0"
features = ["urlencode", "loader", "json", "speedups", "unstable_machinery"]

# Additional filters for minijinja
[workspace.dependencies.minijinja-contrib]
version = "2.12.0"
features = ["pycompat"]

# Utilities to deal with non-zero values
[workspace.dependencies.nonzero_ext]
version = "0.3.0"

# Open Policy Agent support through WASM
[workspace.dependencies.opa-wasm]
version = "0.1.7"

# OpenTelemetry
[workspace.dependencies.opentelemetry]
version = "0.31.0"
features = ["trace", "metrics"]
[workspace.dependencies.opentelemetry-http]
version = "0.31.0"
features = ["reqwest"]
[workspace.dependencies.opentelemetry-jaeger-propagator]
version = "0.31.0"
[workspace.dependencies.opentelemetry-otlp]
version = "0.31.0"
default-features = false
features = ["trace", "metrics", "http-proto"]
[workspace.dependencies.opentelemetry-prometheus-text-exporter]
version = "0.2.1"
[workspace.dependencies.opentelemetry-resource-detectors]
version = "0.10.0"
[workspace.dependencies.opentelemetry-semantic-conventions]
version = "0.31.0"
features = ["semconv_experimental"]
[workspace.dependencies.opentelemetry-stdout]
version = "0.31.0"
features = ["trace", "metrics"]
[workspace.dependencies.opentelemetry_sdk]
version = "0.31.0"
features = [
    "experimental_trace_batch_span_processor_with_async_runtime",
    "experimental_metrics_periodicreader_with_async_runtime",
    "rt-tokio",
]
[workspace.dependencies.tracing-opentelemetry]
version = "0.32.0"
default-features = false

# P256 elliptic curve
[workspace.dependencies.p256]
version = "0.13.2"
features = ["std"]

# P384 elliptic curve
[workspace.dependencies.p384]
version = "0.13.1"
features = ["std"]

# Text padding utilities
[workspace.dependencies.pad]
version = "0.1.6"

# PBKDF2 password hashing
[workspace.dependencies.pbkdf2]
version = "0.12.2"
features = ["password-hash", "std", "simple", "parallel"]

# PEM encoding/decoding
[workspace.dependencies.pem-rfc7468]
version = "0.7.0"
features = ["std"]

# Parser generator
[workspace.dependencies.pest]
version = "2.8.3"

# Pest derive macros
[workspace.dependencies.pest_derive]
version = "2.8.3"

# Pin projection
[workspace.dependencies.pin-project-lite]
version = "0.2.16"

# PKCS#1 encoding
[workspace.dependencies.pkcs1]
version = "0.7.5"
features = ["std"]

# PKCS#8 encoding
[workspace.dependencies.pkcs8]
version = "0.10.2"
features = ["std", "pkcs5", "encryption"]

# Public Suffix List
[workspace.dependencies.psl]
version = "2.1.148"

# High-precision clock
[workspace.dependencies.quanta]
version = "0.12.6"

# Random values
[workspace.dependencies.rand]
version = "0.8.5"
[workspace.dependencies.rand_chacha]
version = "0.3.1"
[workspace.dependencies.rand_core]
version = "0.6.4"

# Regular expressions
[workspace.dependencies.regex]
version = "1.12.2"

# High-level HTTP client
[workspace.dependencies.reqwest]
version = "0.12.24"
default-features = false
features = [
    "http2",
    "rustls-tls-manual-roots-no-provider",
    "charset",
    "json",
    "socks",
]

# RSA cryptography
[workspace.dependencies.rsa]
version = "0.9.8"
features = ["std", "pem"]

# Fast hash algorithm for HashMap
[workspace.dependencies.rustc-hash]
version = "2.1.1"

# Matrix-related types
[workspace.dependencies.ruma-common]
version = "0.16.0"

# TLS stack
[workspace.dependencies.rustls]
version = "0.23.34"

# PEM parsing for rustls
[workspace.dependencies.rustls-pemfile]
version = "2.2.0"

# PKI types for rustls
[workspace.dependencies.rustls-pki-types]
version = "1.12.0"

# Use platform-specific verifier for TLS
[workspace.dependencies.rustls-platform-verifier]
version = "0.6.1"

# systemd service status notification
[workspace.dependencies.sd-notify]
version = "0.4.5"

# JSON Schema generation
[workspace.dependencies.schemars]
version = "0.9.0"
features = ["url2", "chrono04", "preserve_order"]

# SEC1 encoding format
[workspace.dependencies.sec1]
version = "0.7.3"
features = ["std"]

# Query builder
[workspace.dependencies.sea-query]
version = "0.32.7"
features = ["derive", "attr", "with-uuid", "with-chrono", "postgres-array"]

# Query builder
[workspace.dependencies.sea-query-binder]
version = "0.7.0"
features = [
    "sqlx",
    "sqlx-postgres",
    "with-uuid",
    "with-chrono",
    "postgres-array",
]

# Sentry error tracking
[workspace.dependencies.sentry]
version = "0.45.0"
default-features = false
features = ["backtrace", "contexts", "panic", "tower", "reqwest"]

# Sentry tower layer
[workspace.dependencies.sentry-tower]
version = "0.45.0"
features = ["http", "axum-matched-path"]

# Sentry tracing integration
[workspace.dependencies.sentry-tracing]
version = "0.45.0"

# Serialization and deserialization
[workspace.dependencies.serde]
version = "1.0.228"
features = ["derive"] # Most of the time, if we need serde, we need derive

# JSON serialization and deserialization
[workspace.dependencies.serde_json]
version = "1.0.145"
features = ["preserve_order"]

# URL encoded form serialization
[workspace.dependencies.serde_urlencoded]
version = "0.7.1"

# Custom serialization helpers
[workspace.dependencies.serde_with]
version = "3.14.0"
features = ["hex", "chrono"]

# YAML serialization
[workspace.dependencies.serde_yaml]
version = "0.9.34"

# SHA-2 cryptographic hash algorithm
[workspace.dependencies.sha2]
version = "0.10.9"
features = ["oid"]

# Digital signature traits
[workspace.dependencies.signature]
version = "2.2.0"

# Low-level socket manipulation
[workspace.dependencies.socket2]
version = "0.6.1"

# Subject Public Key Info
[workspace.dependencies.spki]
version = "0.7.3"
features = ["std"]

# SQL database support
[workspace.dependencies.sqlx]
version = "0.8.6"
features = [
    "runtime-tokio",
    "tls-rustls-aws-lc-rs",
    "postgres",
    "migrate",
    "chrono",
    "json",
    "uuid",
    "ipnetwork",
]

# Custom error types
[workspace.dependencies.thiserror]
version = "2.0.17"

[workspace.dependencies.thiserror-ext]
version = "0.3.0"

# Async runtime
[workspace.dependencies.tokio]
version = "1.48.0"
features = ["full"]

[workspace.dependencies.tokio-stream]
version = "0.1.17"

# Tokio rustls integration
[workspace.dependencies.tokio-rustls]
version = "0.26.4"

# Tokio test utilities
[workspace.dependencies.tokio-test]
version = "0.4.4"

# Useful async utilities
[workspace.dependencies.tokio-util]
version = "0.7.16"
features = ["rt"]

# Tower services
[workspace.dependencies.tower]
version = "0.5.2"
features = ["util"]

# Tower service trait
[workspace.dependencies.tower-service]
version = "0.3.3"

# Tower layer trait
[workspace.dependencies.tower-layer]
version = "0.3.3"

# Tower HTTP layers
[workspace.dependencies.tower-http]
version = "0.6.6"
features = ["cors", "fs", "add-extension", "set-header"]

# Logging and tracing
[workspace.dependencies.tracing]
version = "0.1.41"
[workspace.dependencies.tracing-subscriber]
version = "0.3.20"
features = ["env-filter"]
[workspace.dependencies.tracing-appender]
version = "0.2.3"

# URL manipulation
[workspace.dependencies.url]
version = "2.5.7"
features = ["serde"]

# URL encoding
[workspace.dependencies.urlencoding]
version = "2.1.3"

# ULID support
[workspace.dependencies.ulid]
version = "=1.1.4"           # Pinned to the latest version which used rand 0.8
features = ["serde", "uuid"]

# UUID support
[workspace.dependencies.uuid]
version = "1.18.1"

# HTML escaping
[workspace.dependencies.v_htmlescape]
version = "0.15.8"

# Version information generation
[workspace.dependencies.vergen-gitcl]
version = "1.0.8"
features = ["rustc"]

# Directory traversal
[workspace.dependencies.walkdir]
version = "2.5.0"

# HTTP mock server
[workspace.dependencies.wiremock]
version = "0.6.5"

# User-agent parser
[workspace.dependencies.woothee]
version = "0.13.0"

# String writing interface
[workspace.dependencies.writeable]
version = "0.5.5"

# Zero memory after use
[workspace.dependencies.zeroize]
version = "1.8.2"

# Password strength estimation
[workspace.dependencies.zxcvbn]
version = "3.1.0"

[profile.release]
codegen-units = 1 # Reduce the number of codegen units to increase optimizations
lto = true        # Enable fat LTO

# A few profile opt-level tweaks to make the test suite run faster
[profile.dev.package]
argon2.opt-level = 3
bcrypt.opt-level = 3
block-buffer.opt-level = 3
cranelift-codegen.opt-level = 3
digest.opt-level = 3
hmac.opt-level = 3
generic-array.opt-level = 3
num-bigint-dig.opt-level = 3
pbkdf2.opt-level = 3
rayon.opt-level = 3
regalloc2.opt-level = 3
sha2.opt-level = 3
sqlx-macros.opt-level = 3<|MERGE_RESOLUTION|>--- conflicted
+++ resolved
@@ -66,13 +66,8 @@
 
 # OpenAPI schema generation and validation
 [workspace.dependencies.aide]
-<<<<<<< HEAD
 version = "0.15.0"
-features = ["axum", "axum-extra", "axum-json", "axum-query", "macros"]
-=======
-version = "0.14.2"
 features = ["axum", "axum-extra", "axum-extra-query", "axum-json", "macros"]
->>>>>>> abc9532f
 
 # An `Arc` that can be atomically updated
 [workspace.dependencies.arc-swap]
