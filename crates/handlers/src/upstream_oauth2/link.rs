--- conflicted
+++ resolved
@@ -590,14 +590,6 @@
             }
             let context = context.build();
 
-<<<<<<< HEAD
-=======
-            // Is the email verified according to the upstream provider?
-            let provider_email_verified = env
-                .render_str("{{ user.email_verified | string }}", &context)
-                .is_ok_and(|v| v == "true");
-
->>>>>>> 154e42af
             // Create a template context in case we need to re-render because of an error
             let ctx = UpstreamRegister::new(link.clone(), provider.clone());
 
