{
  "$schema": "http://json-schema.org/draft-07/schema#",
  "title": "RootConfig",
  "description": "Application configuration root",
  "type": "object",
  "properties": {
    "clients": {
      "description": "List of OAuth 2.0/OIDC clients config",
      "type": "array",
      "items": {
        "$ref": "#/definitions/ClientConfig"
      }
    },
    "http": {
      "description": "Configuration of the HTTP server",
      "default": {
        "listeners": [
          {
            "name": "web",
            "resources": [
              {
                "name": "discovery"
              },
              {
                "name": "human"
              },
              {
                "name": "oauth"
              },
              {
                "name": "compat"
              },
              {
                "name": "graphql"
              },
              {
                "name": "assets"
              }
            ],
            "binds": [
              {
                "address": "[::]:8080"
              }
            ],
            "proxy_protocol": false
          },
          {
            "name": "internal",
            "resources": [
              {
                "name": "health"
              }
            ],
            "binds": [
              {
                "host": "localhost",
                "port": 8081
              }
            ],
            "proxy_protocol": false
          }
        ],
        "trusted_proxies": [
          "192.168.0.0/16",
          "172.16.0.0/12",
          "10.0.0.0/10",
          "127.0.0.1/8",
          "fd00::/8",
          "::1/128"
        ],
        "public_base": "http://[::]:8080/",
        "issuer": "http://[::]:8080/"
      },
      "allOf": [
        {
          "$ref": "#/definitions/HttpConfig"
        }
      ]
    },
    "database": {
      "description": "Database connection configuration",
      "default": {
        "uri": "postgresql://",
        "max_connections": 10,
        "min_connections": 0,
        "connect_timeout": 30,
        "idle_timeout": 600,
        "max_lifetime": 1800
      },
      "allOf": [
        {
          "$ref": "#/definitions/DatabaseConfig"
        }
      ]
    },
    "telemetry": {
      "description": "Configuration related to sending monitoring data",
      "allOf": [
        {
          "$ref": "#/definitions/TelemetryConfig"
        }
      ]
    },
    "templates": {
      "description": "Configuration related to templates",
      "allOf": [
        {
          "$ref": "#/definitions/TemplatesConfig"
        }
      ]
    },
    "email": {
      "description": "Configuration related to sending emails",
      "default": {
        "from": "\"Authentication Service\" <root@localhost>",
        "reply_to": "\"Authentication Service\" <root@localhost>",
        "transport": "blackhole"
      },
      "allOf": [
        {
          "$ref": "#/definitions/EmailConfig"
        }
      ]
    },
    "secrets": {
      "description": "Application secrets",
      "allOf": [
        {
          "$ref": "#/definitions/SecretsConfig"
        }
      ]
    },
    "passwords": {
      "description": "Configuration related to user passwords",
      "default": {
        "enabled": true,
        "schemes": [
          {
            "version": 1,
            "algorithm": "argon2id"
          }
        ],
        "minimum_complexity": 3
      },
      "allOf": [
        {
          "$ref": "#/definitions/PasswordsConfig"
        }
      ]
    },
    "matrix": {
      "description": "Configuration related to the homeserver",
      "allOf": [
        {
          "$ref": "#/definitions/MatrixConfig"
        }
      ]
    },
    "policy": {
      "description": "Configuration related to the OPA policies",
      "allOf": [
        {
          "$ref": "#/definitions/PolicyConfig"
        }
      ]
    },
    "rate_limiting": {
      "description": "Configuration related to limiting the rate of user actions to prevent\n abuse",
      "allOf": [
        {
          "$ref": "#/definitions/RateLimitingConfig"
        }
      ]
    },
    "upstream_oauth2": {
      "description": "Configuration related to upstream OAuth providers",
      "allOf": [
        {
          "$ref": "#/definitions/UpstreamOAuth2Config"
        }
      ]
    },
    "branding": {
      "description": "Configuration section for tweaking the branding of the service",
      "allOf": [
        {
          "$ref": "#/definitions/BrandingConfig"
        }
      ]
    },
    "captcha": {
      "description": "Configuration section to setup CAPTCHA protection on a few operations",
      "allOf": [
        {
          "$ref": "#/definitions/CaptchaConfig"
        }
      ]
    },
    "account": {
      "description": "Configuration section to configure features related to account\n management",
      "allOf": [
        {
          "$ref": "#/definitions/AccountConfig"
        }
      ]
    },
    "experimental": {
      "description": "Experimental configuration options",
      "allOf": [
        {
          "$ref": "#/definitions/ExperimentalConfig"
        }
      ]
    }
  },
  "required": [
    "secrets",
    "matrix"
  ],
  "definitions": {
    "ClientConfig": {
      "description": "An OAuth 2.0 client configuration",
      "type": "object",
      "properties": {
        "client_id": {
          "description": "A ULID as per https://github.com/ulid/spec",
          "type": "string",
          "pattern": "^[0123456789ABCDEFGHJKMNPQRSTVWXYZ]{26}$"
        },
        "client_auth_method": {
          "description": "Authentication method used for this client",
          "allOf": [
            {
              "$ref": "#/definitions/ClientAuthMethodConfig"
            }
          ]
        },
        "client_name": {
          "description": "Name of the `OAuth2` client",
          "type": "string",
          "nullable": true
        },
<<<<<<< HEAD
        "client_secret": {
          "description": "The client secret, used by the `client_secret_basic`,\n `client_secret_post` and `client_secret_jwt` authentication methods",
          "type": "string",
          "nullable": true
        },
=======
>>>>>>> abc9532f
        "jwks": {
          "description": "The JSON Web Key Set (JWKS) used by the `private_key_jwt` authentication\n method. Mutually exclusive with `jwks_uri`",
          "anyOf": [
            {
              "$ref": "#/definitions/JsonWebKeySet_for_JsonWebKeyPublicParameters"
            },
            {
              "const": null,
              "nullable": true
            }
          ]
        },
        "jwks_uri": {
          "description": "The URL of the JSON Web Key Set (JWKS) used by the `private_key_jwt`\n authentication method. Mutually exclusive with `jwks`",
          "type": "string",
          "format": "uri",
          "nullable": true
        },
        "redirect_uris": {
          "description": "List of allowed redirect URIs",
          "type": "array",
          "items": {
            "type": "string",
            "format": "uri"
          }
        },
        "client_secret_file": {
          "description": "Path to the file containing the client secret. The client secret is used by the `client_secret_basic`, `client_secret_post` and `client_secret_jwt` authentication methods.",
          "type": "string"
        },
        "client_secret": {
          "description": "Alternative to `client_secret_file`: Reads the client secret directly from the config.",
          "type": "string"
        }
      },
      "required": [
        "client_id",
        "client_auth_method"
      ]
    },
    "ClientAuthMethodConfig": {
      "description": "Authentication method used by clients",
      "oneOf": [
        {
          "description": "`none`: No authentication",
          "type": "string",
          "const": "none"
        },
        {
          "description": "`client_secret_basic`: `client_id` and `client_secret` used as basic\n authorization credentials",
          "type": "string",
          "const": "client_secret_basic"
        },
        {
          "description": "`client_secret_post`: `client_id` and `client_secret` sent in the\n request body",
          "type": "string",
          "const": "client_secret_post"
        },
        {
          "description": "`client_secret_basic`: a `client_assertion` sent in the request body and\n signed using the `client_secret`",
          "type": "string",
          "const": "client_secret_jwt"
        },
        {
          "description": "`client_secret_basic`: a `client_assertion` sent in the request body and\n signed by an asymmetric key",
          "type": "string",
          "const": "private_key_jwt"
        }
      ]
    },
    "JsonWebKeySet_for_JsonWebKeyPublicParameters": {
      "type": "object",
      "properties": {
        "keys": {
          "type": "array",
          "items": {
            "$ref": "#/definitions/JsonWebKey_for_JsonWebKeyPublicParameters"
          }
        }
      },
      "required": [
        "keys"
      ]
    },
    "JsonWebKey_for_JsonWebKeyPublicParameters": {
      "type": "object",
      "properties": {
        "use": {
          "anyOf": [
            {
              "$ref": "#/definitions/JsonWebKeyUse"
            },
            {
              "const": null,
              "nullable": true
            }
          ]
        },
        "key_ops": {
          "type": "array",
          "items": {
            "$ref": "#/definitions/JsonWebKeyOperation"
          },
          "nullable": true
        },
        "alg": {
          "anyOf": [
            {
              "$ref": "#/definitions/JsonWebSignatureAlg"
            },
            {
              "const": null,
              "nullable": true
            }
          ]
        },
        "kid": {
          "type": "string",
          "nullable": true
        },
        "x5u": {
          "type": "string",
          "nullable": true
        },
        "x5c": {
          "type": "array",
          "items": {
            "type": "string"
          }
        },
        "x5t": {
          "type": "string",
          "nullable": true
        },
        "x5t#S256": {
          "type": "string",
          "nullable": true
        }
      },
      "oneOf": [
        {
          "type": "object",
          "properties": {
            "kty": {
              "type": "string",
              "const": "RSA"
            }
          },
          "required": [
            "kty"
          ],
          "allOf": [
            {
              "$ref": "#/definitions/RsaPublicParameters"
            }
          ]
        },
        {
          "type": "object",
          "properties": {
            "kty": {
              "type": "string",
              "const": "EC"
            }
          },
          "required": [
            "kty"
          ],
          "allOf": [
            {
              "$ref": "#/definitions/EcPublicParameters"
            }
          ]
        },
        {
          "type": "object",
          "properties": {
            "kty": {
              "type": "string",
              "const": "OKP"
            }
          },
          "required": [
            "kty"
          ],
          "allOf": [
            {
              "$ref": "#/definitions/OkpPublicParameters"
            }
          ]
        }
      ]
    },
    "RsaPublicParameters": {
      "type": "object",
      "properties": {
        "n": {
          "type": "string"
        },
        "e": {
          "type": "string"
        }
      },
      "required": [
        "n",
        "e"
      ]
    },
    "JsonWebKeyEcEllipticCurve": {
      "description": "JSON Web Key EC Elliptic Curve",
      "anyOf": [
        {
          "description": "P-256 Curve",
          "const": "P-256"
        },
        {
          "description": "P-384 Curve",
          "const": "P-384"
        },
        {
          "description": "P-521 Curve",
          "const": "P-521"
        },
        {
          "description": "SECG secp256k1 curve",
          "const": "secp256k1"
        }
      ]
    },
    "EcPublicParameters": {
      "type": "object",
      "properties": {
        "crv": {
          "$ref": "#/definitions/JsonWebKeyEcEllipticCurve"
        },
        "x": {
          "type": "string"
        },
        "y": {
          "type": "string"
        }
      },
      "required": [
        "crv",
        "x",
        "y"
      ]
    },
    "JsonWebKeyOkpEllipticCurve": {
      "description": "JSON Web Key OKP Elliptic Curve",
      "anyOf": [
        {
          "description": "Ed25519 signature algorithm key pairs",
          "const": "Ed25519"
        },
        {
          "description": "Ed448 signature algorithm key pairs",
          "const": "Ed448"
        },
        {
          "description": "X25519 function key pairs",
          "const": "X25519"
        },
        {
          "description": "X448 function key pairs",
          "const": "X448"
        }
      ]
    },
    "OkpPublicParameters": {
      "type": "object",
      "properties": {
        "crv": {
          "$ref": "#/definitions/JsonWebKeyOkpEllipticCurve"
        },
        "x": {
          "type": "string"
        }
      },
      "required": [
        "crv",
        "x"
      ]
    },
    "JsonWebKeyUse": {
      "description": "JSON Web Key Use",
      "anyOf": [
        {
          "description": "Digital Signature or MAC",
          "const": "sig"
        },
        {
          "description": "Encryption",
          "const": "enc"
        }
      ]
    },
    "JsonWebKeyOperation": {
      "description": "JSON Web Key Operation",
      "anyOf": [
        {
          "description": "Compute digital signature or MAC",
          "const": "sign"
        },
        {
          "description": "Verify digital signature or MAC",
          "const": "verify"
        },
        {
          "description": "Encrypt content",
          "const": "encrypt"
        },
        {
          "description": "Decrypt content and validate decryption, if applicable",
          "const": "decrypt"
        },
        {
          "description": "Encrypt key",
          "const": "wrapKey"
        },
        {
          "description": "Decrypt key and validate decryption, if applicable",
          "const": "unwrapKey"
        },
        {
          "description": "Derive key",
          "const": "deriveKey"
        },
        {
          "description": "Derive bits not to be used as a key",
          "const": "deriveBits"
        }
      ]
    },
    "JsonWebSignatureAlg": {
      "description": "JSON Web Signature \"alg\" parameter",
      "anyOf": [
        {
          "description": "HMAC using SHA-256",
          "const": "HS256"
        },
        {
          "description": "HMAC using SHA-384",
          "const": "HS384"
        },
        {
          "description": "HMAC using SHA-512",
          "const": "HS512"
        },
        {
          "description": "RSASSA-PKCS1-v1_5 using SHA-256",
          "const": "RS256"
        },
        {
          "description": "RSASSA-PKCS1-v1_5 using SHA-384",
          "const": "RS384"
        },
        {
          "description": "RSASSA-PKCS1-v1_5 using SHA-512",
          "const": "RS512"
        },
        {
          "description": "ECDSA using P-256 and SHA-256",
          "const": "ES256"
        },
        {
          "description": "ECDSA using P-384 and SHA-384",
          "const": "ES384"
        },
        {
          "description": "ECDSA using P-521 and SHA-512",
          "const": "ES512"
        },
        {
          "description": "RSASSA-PSS using SHA-256 and MGF1 with SHA-256",
          "const": "PS256"
        },
        {
          "description": "RSASSA-PSS using SHA-384 and MGF1 with SHA-384",
          "const": "PS384"
        },
        {
          "description": "RSASSA-PSS using SHA-512 and MGF1 with SHA-512",
          "const": "PS512"
        },
        {
          "description": "No digital signature or MAC performed",
          "const": "none"
        },
        {
          "description": "EdDSA signature algorithms",
          "const": "EdDSA"
        },
        {
          "description": "ECDSA using secp256k1 curve and SHA-256",
          "const": "ES256K"
        },
        {
          "description": "EdDSA using Ed25519 curve",
          "const": "Ed25519"
        },
        {
          "description": "EdDSA using Ed448 curve",
          "const": "Ed448"
        }
      ]
    },
    "HttpConfig": {
      "description": "Configuration related to the web server",
      "type": "object",
      "properties": {
        "listeners": {
          "description": "List of listeners to run",
          "type": "array",
          "items": {
            "$ref": "#/definitions/ListenerConfig"
          },
          "default": []
        },
        "trusted_proxies": {
          "description": "List of trusted reverse proxies that can set the `X-Forwarded-For`\n header",
          "type": "array",
          "items": {
            "type": "string",
            "format": "ip"
          },
          "default": [
            "192.168.0.0/16",
            "172.16.0.0/12",
            "10.0.0.0/10",
            "127.0.0.1/8",
            "fd00::/8",
            "::1/128"
          ]
        },
        "public_base": {
          "description": "Public URL base from where the authentication service is reachable",
          "type": "string",
          "format": "uri"
        },
        "issuer": {
          "description": "OIDC issuer URL. Defaults to `public_base` if not set.",
          "type": "string",
          "format": "uri",
          "nullable": true
        }
      },
      "required": [
        "public_base"
      ]
    },
    "ListenerConfig": {
      "description": "Configuration of a listener",
      "type": "object",
      "properties": {
        "name": {
          "description": "A unique name for this listener which will be shown in traces and in\n metrics labels",
          "type": "string",
          "nullable": true
        },
        "resources": {
          "description": "List of resources to mount",
          "type": "array",
          "items": {
            "$ref": "#/definitions/Resource"
          }
        },
        "prefix": {
          "description": "HTTP prefix to mount the resources on",
          "type": "string",
          "nullable": true
        },
        "binds": {
          "description": "List of sockets to bind",
          "type": "array",
          "items": {
            "$ref": "#/definitions/BindConfig"
          }
        },
        "proxy_protocol": {
          "description": "Accept `HAProxy`'s Proxy Protocol V1",
          "type": "boolean",
          "default": false
        },
        "tls": {
          "description": "If set, makes the listener use TLS with the provided certificate and key",
          "anyOf": [
            {
              "$ref": "#/definitions/TlsConfig"
            },
            {
              "const": null,
              "nullable": true
            }
          ]
        }
      },
      "required": [
        "resources",
        "binds"
      ]
    },
    "Resource": {
      "description": "HTTP resources to mount",
      "oneOf": [
        {
          "description": "Healthcheck endpoint (/health)",
          "type": "object",
          "properties": {
            "name": {
              "type": "string",
              "const": "health"
            }
          },
          "required": [
            "name"
          ]
        },
        {
          "description": "Prometheus metrics endpoint (/metrics)",
          "type": "object",
          "properties": {
            "name": {
              "type": "string",
              "const": "prometheus"
            }
          },
          "required": [
            "name"
          ]
        },
        {
          "description": "OIDC discovery endpoints",
          "type": "object",
          "properties": {
            "name": {
              "type": "string",
              "const": "discovery"
            }
          },
          "required": [
            "name"
          ]
        },
        {
          "description": "Pages destined to be viewed by humans",
          "type": "object",
          "properties": {
            "name": {
              "type": "string",
              "const": "human"
            }
          },
          "required": [
            "name"
          ]
        },
        {
          "description": "GraphQL endpoint",
          "type": "object",
          "properties": {
            "playground": {
              "description": "Enabled the GraphQL playground",
              "type": "boolean"
            },
            "undocumented_oauth2_access": {
              "description": "Allow access for OAuth 2.0 clients (undocumented)",
              "type": "boolean"
            },
            "name": {
              "type": "string",
              "const": "graphql"
            }
          },
          "required": [
            "name"
          ]
        },
        {
          "description": "OAuth-related APIs",
          "type": "object",
          "properties": {
            "name": {
              "type": "string",
              "const": "oauth"
            }
          },
          "required": [
            "name"
          ]
        },
        {
          "description": "Matrix compatibility API",
          "type": "object",
          "properties": {
            "name": {
              "type": "string",
              "const": "compat"
            }
          },
          "required": [
            "name"
          ]
        },
        {
          "description": "Static files",
          "type": "object",
          "properties": {
            "path": {
              "description": "Path to the directory to serve.",
              "type": "string"
            },
            "name": {
              "type": "string",
              "const": "assets"
            }
          },
          "required": [
            "name"
          ]
        },
        {
          "description": "Admin API, served at `/api/admin/v1`",
          "type": "object",
          "properties": {
            "name": {
              "type": "string",
              "const": "adminapi"
            }
          },
          "required": [
            "name"
          ]
        },
        {
          "description": "Mount a \"/connection-info\" handler which helps debugging informations on\n the upstream connection",
          "type": "object",
          "properties": {
            "name": {
              "type": "string",
              "const": "connection-info"
            }
          },
          "required": [
            "name"
          ]
        }
      ]
    },
    "BindConfig": {
      "description": "Configuration of a single listener",
      "anyOf": [
        {
          "description": "Listen on the specified host and port",
          "type": "object",
          "properties": {
            "host": {
              "description": "Host on which to listen.\n\n Defaults to listening on all addresses",
              "type": "string",
              "nullable": true
            },
            "port": {
              "description": "Port on which to listen.",
              "type": "integer",
              "format": "uint16",
              "minimum": 0,
              "maximum": 65535
            }
          },
          "required": [
            "port"
          ]
        },
        {
          "description": "Listen on the specified address",
          "type": "object",
          "properties": {
            "address": {
              "description": "Host and port on which to listen",
              "type": "string",
              "examples": [
                "[::1]:8080",
                "[::]:8080",
                "127.0.0.1:8080",
                "0.0.0.0:8080"
              ]
            }
          },
          "required": [
            "address"
          ]
        },
        {
          "description": "Listen on a UNIX domain socket",
          "type": "object",
          "properties": {
            "socket": {
              "description": "Path to the socket",
              "type": "string"
            }
          },
          "required": [
            "socket"
          ]
        },
        {
          "description": "Accept connections on file descriptors passed by the parent process.\n\n This is useful for grabbing sockets passed by systemd.\n\n See <https://www.freedesktop.org/software/systemd/man/sd_listen_fds.html>",
          "type": "object",
          "properties": {
            "fd": {
              "description": "Index of the file descriptor. Note that this is offseted by 3\n because of the standard input/output sockets, so setting\n here a value of `0` will grab the file descriptor `3`",
              "type": "integer",
              "format": "uint",
              "minimum": 0,
              "default": 0
            },
            "kind": {
              "description": "Whether the socket is a TCP socket or a UNIX domain socket. Defaults\n to TCP.",
              "default": "tcp",
              "allOf": [
                {
                  "$ref": "#/definitions/UnixOrTcp"
                }
              ]
            }
          }
        }
      ]
    },
    "UnixOrTcp": {
      "description": "Kind of socket",
      "oneOf": [
        {
          "description": "UNIX domain socket",
          "type": "string",
          "const": "unix"
        },
        {
          "description": "TCP socket",
          "type": "string",
          "const": "tcp"
        }
      ]
    },
    "TlsConfig": {
      "description": "Configuration related to TLS on a listener",
      "type": "object",
      "properties": {
        "certificate": {
          "description": "PEM-encoded X509 certificate chain\n\n Exactly one of `certificate` or `certificate_file` must be set.",
          "type": "string",
          "nullable": true
        },
        "certificate_file": {
          "description": "File containing the PEM-encoded X509 certificate chain\n\n Exactly one of `certificate` or `certificate_file` must be set.",
          "type": "string",
          "nullable": true
        },
        "key": {
          "description": "PEM-encoded private key\n\n Exactly one of `key` or `key_file` must be set.",
          "type": "string",
          "nullable": true
        },
        "key_file": {
          "description": "File containing a PEM or DER-encoded private key\n\n Exactly one of `key` or `key_file` must be set.",
          "type": "string",
          "nullable": true
        },
        "password": {
          "description": "Password used to decode the private key\n\n One of `password` or `password_file` must be set if the key is\n encrypted.",
          "type": "string",
          "nullable": true
        },
        "password_file": {
          "description": "Password file used to decode the private key\n\n One of `password` or `password_file` must be set if the key is\n encrypted.",
          "type": "string",
          "nullable": true
        }
      }
    },
    "DatabaseConfig": {
      "description": "Database connection configuration",
      "type": "object",
      "properties": {
        "uri": {
          "description": "Connection URI\n\n This must not be specified if `host`, `port`, `socket`, `username`,\n `password`, or `database` are specified.",
          "type": "string",
          "format": "uri",
          "default": "postgresql://",
          "nullable": true
        },
        "host": {
          "description": "Name of host to connect to\n\n This must not be specified if `uri` is specified.",
          "anyOf": [
            {
              "$ref": "#/definitions/Hostname"
            },
            {
              "const": null,
              "nullable": true
            }
          ]
        },
        "port": {
          "description": "Port number to connect at the server host\n\n This must not be specified if `uri` is specified.",
          "type": "integer",
          "format": "uint16",
          "minimum": 1,
          "maximum": 65535,
          "nullable": true
        },
        "socket": {
          "description": "Directory containing the UNIX socket to connect to\n\n This must not be specified if `uri` is specified.",
          "type": "string",
          "nullable": true
        },
        "username": {
          "description": "PostgreSQL user name to connect as\n\n This must not be specified if `uri` is specified.",
          "type": "string",
          "nullable": true
        },
        "password": {
          "description": "Password to be used if the server demands password authentication\n\n This must not be specified if `uri` is specified.",
          "type": "string",
          "nullable": true
        },
        "database": {
          "description": "The database name\n\n This must not be specified if `uri` is specified.",
          "type": "string",
          "nullable": true
        },
        "ssl_mode": {
          "description": "How to handle SSL connections",
          "anyOf": [
            {
              "$ref": "#/definitions/PgSslMode"
            },
            {
              "const": null,
              "nullable": true
            }
          ]
        },
        "ssl_ca": {
          "description": "The PEM-encoded root certificate for SSL connections\n\n This must not be specified if the `ssl_ca_file` option is specified.",
          "type": "string",
          "nullable": true
        },
        "ssl_ca_file": {
          "description": "Path to the root certificate for SSL connections\n\n This must not be specified if the `ssl_ca` option is specified.",
          "type": "string",
          "nullable": true
        },
        "ssl_certificate": {
          "description": "The PEM-encoded client certificate for SSL connections\n\n This must not be specified if the `ssl_certificate_file` option is\n specified.",
          "type": "string",
          "nullable": true
        },
        "ssl_certificate_file": {
          "description": "Path to the client certificate for SSL connections\n\n This must not be specified if the `ssl_certificate` option is specified.",
          "type": "string",
          "nullable": true
        },
        "ssl_key": {
          "description": "The PEM-encoded client key for SSL connections\n\n This must not be specified if the `ssl_key_file` option is specified.",
          "type": "string",
          "nullable": true
        },
        "ssl_key_file": {
          "description": "Path to the client key for SSL connections\n\n This must not be specified if the `ssl_key` option is specified.",
          "type": "string",
          "nullable": true
        },
        "max_connections": {
          "description": "Set the maximum number of connections the pool should maintain",
          "type": "integer",
          "format": "uint32",
          "minimum": 1,
          "default": 10
        },
        "min_connections": {
          "description": "Set the minimum number of connections the pool should maintain",
          "type": "integer",
          "format": "uint32",
          "minimum": 0,
          "default": 0
        },
        "connect_timeout": {
          "description": "Set the amount of time to attempt connecting to the database",
          "type": "integer",
          "format": "uint64",
          "minimum": 0,
          "default": 30
        },
        "idle_timeout": {
          "description": "Set a maximum idle duration for individual connections",
          "type": "integer",
          "format": "uint64",
          "minimum": 0,
          "default": 600,
          "nullable": true
        },
        "max_lifetime": {
          "description": "Set the maximum lifetime of individual connections",
          "type": "integer",
          "format": "uint64",
          "minimum": 0,
          "default": 1800
        }
      }
    },
    "Hostname": {
      "type": "string",
      "format": "hostname"
    },
    "PgSslMode": {
      "description": "Options for controlling the level of protection provided for PostgreSQL SSL\n connections.",
      "oneOf": [
        {
          "description": "Only try a non-SSL connection.",
          "type": "string",
          "const": "disable"
        },
        {
          "description": "First try a non-SSL connection; if that fails, try an SSL connection.",
          "type": "string",
          "const": "allow"
        },
        {
          "description": "First try an SSL connection; if that fails, try a non-SSL connection.",
          "type": "string",
          "const": "prefer"
        },
        {
          "description": "Only try an SSL connection. If a root CA file is present, verify the\n connection in the same way as if `VerifyCa` was specified.",
          "type": "string",
          "const": "require"
        },
        {
          "description": "Only try an SSL connection, and verify that the server certificate is\n issued by a trusted certificate authority (CA).",
          "type": "string",
          "const": "verify-ca"
        },
        {
          "description": "Only try an SSL connection; verify that the server certificate is issued\n by a trusted CA and that the requested server host name matches that\n in the certificate.",
          "type": "string",
          "const": "verify-full"
        }
      ]
    },
    "TelemetryConfig": {
      "description": "Configuration related to sending monitoring data",
      "type": "object",
      "properties": {
        "tracing": {
          "description": "Configuration related to exporting traces",
          "allOf": [
            {
              "$ref": "#/definitions/TracingConfig"
            }
          ]
        },
        "metrics": {
          "description": "Configuration related to exporting metrics",
          "allOf": [
            {
              "$ref": "#/definitions/MetricsConfig"
            }
          ]
        },
        "sentry": {
          "description": "Configuration related to the Sentry integration",
          "allOf": [
            {
              "$ref": "#/definitions/SentryConfig"
            }
          ]
        }
      }
    },
    "TracingConfig": {
      "description": "Configuration related to exporting traces",
      "type": "object",
      "properties": {
        "exporter": {
          "description": "Exporter to use when exporting traces",
          "default": "none",
          "allOf": [
            {
              "$ref": "#/definitions/TracingExporterKind"
            }
          ]
        },
        "endpoint": {
          "description": "OTLP exporter: OTLP over HTTP compatible endpoint",
          "type": "string",
          "format": "uri",
          "default": "https://localhost:4318",
          "nullable": true
        },
        "propagators": {
          "description": "List of propagation formats to use for incoming and outgoing requests",
          "type": "array",
          "items": {
            "$ref": "#/definitions/Propagator"
          },
          "default": []
        },
        "sample_rate": {
          "description": "Sample rate for traces\n\n Defaults to `1.0` if not set.",
          "type": "number",
          "format": "double",
          "examples": [
            0.5
          ],
          "minimum": 0.0,
          "maximum": 1.0,
          "nullable": true
        }
      }
    },
    "TracingExporterKind": {
      "description": "Exporter to use when exporting traces",
      "oneOf": [
        {
          "description": "Don't export traces",
          "type": "string",
          "const": "none"
        },
        {
          "description": "Export traces to the standard output. Only useful for debugging",
          "type": "string",
          "const": "stdout"
        },
        {
          "description": "Export traces to an OpenTelemetry protocol compatible endpoint",
          "type": "string",
          "const": "otlp"
        }
      ]
    },
    "Propagator": {
      "description": "Propagation format for incoming and outgoing requests",
      "oneOf": [
        {
          "description": "Propagate according to the W3C Trace Context specification",
          "type": "string",
          "const": "tracecontext"
        },
        {
          "description": "Propagate according to the W3C Baggage specification",
          "type": "string",
          "const": "baggage"
        },
        {
          "description": "Propagate trace context with Jaeger compatible headers",
          "type": "string",
          "const": "jaeger"
        }
      ]
    },
    "MetricsConfig": {
      "description": "Configuration related to exporting metrics",
      "type": "object",
      "properties": {
        "exporter": {
          "description": "Exporter to use when exporting metrics",
          "default": "none",
          "allOf": [
            {
              "$ref": "#/definitions/MetricsExporterKind"
            }
          ]
        },
        "endpoint": {
          "description": "OTLP exporter: OTLP over HTTP compatible endpoint",
          "type": "string",
          "format": "uri",
          "default": "https://localhost:4318",
          "nullable": true
        }
      }
    },
    "MetricsExporterKind": {
      "description": "Exporter to use when exporting metrics",
      "oneOf": [
        {
          "description": "Don't export metrics",
          "type": "string",
          "const": "none"
        },
        {
          "description": "Export metrics to stdout. Only useful for debugging",
          "type": "string",
          "const": "stdout"
        },
        {
          "description": "Export metrics to an OpenTelemetry protocol compatible endpoint",
          "type": "string",
          "const": "otlp"
        },
        {
          "description": "Export metrics via Prometheus. An HTTP listener with the `prometheus`\n resource must be setup to expose the Promethes metrics.",
          "type": "string",
          "const": "prometheus"
        }
      ]
    },
    "SentryConfig": {
      "description": "Configuration related to the Sentry integration",
      "type": "object",
      "properties": {
        "dsn": {
          "description": "Sentry DSN",
          "type": "string",
          "format": "uri",
          "examples": [
            "https://public@host:port/1"
          ],
          "nullable": true
        },
        "environment": {
          "description": "Environment to use when sending events to Sentry\n\n Defaults to `production` if not set.",
          "type": "string",
          "examples": [
            "production"
          ],
          "nullable": true
        },
        "sample_rate": {
          "description": "Sample rate for event submissions\n\n Defaults to `1.0` if not set.",
          "type": "number",
          "format": "float",
          "examples": [
            0.5
          ],
          "minimum": 0.0,
          "maximum": 1.0,
          "nullable": true
        },
        "traces_sample_rate": {
          "description": "Sample rate for tracing transactions\n\n Defaults to `0.0` if not set.",
          "type": "number",
          "format": "float",
          "examples": [
            0.5
          ],
          "minimum": 0.0,
          "maximum": 1.0,
          "nullable": true
        }
      }
    },
    "TemplatesConfig": {
      "description": "Configuration related to templates",
      "type": "object",
      "properties": {
        "path": {
          "description": "Path to the folder which holds the templates",
          "type": "string",
          "nullable": true
        },
        "assets_manifest": {
          "description": "Path to the assets manifest",
          "type": "string",
          "nullable": true
        },
        "translations_path": {
          "description": "Path to the translations",
          "type": "string",
          "nullable": true
        }
      }
    },
    "EmailConfig": {
      "description": "Configuration related to sending emails",
      "type": "object",
      "properties": {
        "from": {
          "description": "Email address to use as From when sending emails",
          "type": "string",
          "format": "email",
          "default": "\"Authentication Service\" <root@localhost>"
        },
        "reply_to": {
          "description": "Email address to use as Reply-To when sending emails",
          "type": "string",
          "format": "email",
          "default": "\"Authentication Service\" <root@localhost>"
        },
        "transport": {
          "description": "What backend should be used when sending emails",
          "allOf": [
            {
              "$ref": "#/definitions/EmailTransportKind"
            }
          ]
        },
        "mode": {
          "description": "SMTP transport: Connection mode to the relay",
          "anyOf": [
            {
              "$ref": "#/definitions/EmailSmtpMode"
            },
            {
              "const": null,
              "nullable": true
            }
          ]
        },
        "hostname": {
          "description": "SMTP transport: Hostname to connect to",
          "anyOf": [
            {
              "$ref": "#/definitions/Hostname"
            },
            {
              "const": null,
              "nullable": true
            }
          ]
        },
        "port": {
          "description": "SMTP transport: Port to connect to. Default is 25 for plain, 465 for TLS\n and 587 for `StartTLS`",
          "type": "integer",
          "format": "uint16",
          "minimum": 1,
          "maximum": 65535,
          "nullable": true
        },
        "username": {
          "description": "SMTP transport: Username for use to authenticate when connecting to the\n SMTP server\n\n Must be set if the `password` field is set",
          "type": "string",
          "nullable": true
        },
        "password": {
          "description": "SMTP transport: Password for use to authenticate when connecting to the\n SMTP server\n\n Must be set if the `username` field is set",
          "type": "string",
          "nullable": true
        },
        "command": {
          "description": "Sendmail transport: Command to use to send emails",
          "type": "string",
          "default": "sendmail",
          "nullable": true
        }
      },
      "required": [
        "transport"
      ]
    },
    "EmailTransportKind": {
      "description": "What backend should be used when sending emails",
      "oneOf": [
        {
          "description": "Don't send emails anywhere",
          "type": "string",
          "const": "blackhole"
        },
        {
          "description": "Send emails via an SMTP relay",
          "type": "string",
          "const": "smtp"
        },
        {
          "description": "Send emails by calling sendmail",
          "type": "string",
          "const": "sendmail"
        }
      ]
    },
    "EmailSmtpMode": {
      "description": "Encryption mode to use",
      "oneOf": [
        {
          "description": "Plain text",
          "type": "string",
          "const": "plain"
        },
        {
          "description": "`StartTLS` (starts as plain text then upgrade to TLS)",
          "type": "string",
          "const": "starttls"
        },
        {
          "description": "TLS",
          "type": "string",
          "const": "tls"
        }
      ]
    },
    "SecretsConfig": {
      "description": "Application secrets",
      "type": "object",
      "properties": {
        "encryption_file": {
          "description": "File containing the encryption key for secure cookies.",
          "type": "string",
          "nullable": true
        },
        "encryption": {
          "description": "Encryption key for secure cookies.",
          "type": "string",
          "examples": [
            "0000111122223333444455556666777788889999aaaabbbbccccddddeeeeffff"
          ],
          "pattern": "[0-9a-fA-F]{64}",
          "nullable": true
        },
        "keys": {
          "description": "List of private keys to use for signing and encrypting payloads",
          "type": "array",
          "items": {
            "$ref": "#/definitions/KeyConfig"
          },
          "default": []
        }
      }
    },
    "KeyConfig": {
      "description": "A single key with its key ID and optional password.",
      "type": "object",
      "properties": {
        "kid": {
          "description": "The key ID `kid` of the key as used by JWKs.\n\nIf not given, `kid` will be the key’s RFC 7638 JWK Thumbprint.",
          "type": "string"
        },
        "password_file": {
          "type": "string",
          "nullable": true
        },
        "password": {
          "type": "string",
          "nullable": true
        },
        "key_file": {
          "type": "string",
          "nullable": true
        },
        "key": {
          "type": "string",
          "nullable": true
        }
      },
      "required": [
        "kid"
      ]
    },
    "PasswordsConfig": {
      "description": "User password hashing config",
      "type": "object",
      "properties": {
        "enabled": {
          "description": "Whether password-based authentication is enabled",
          "type": "boolean",
          "default": true
        },
        "schemes": {
          "description": "The hashing schemes to use for hashing and validating passwords\n\n The hashing scheme with the highest version number will be used for\n hashing new passwords.",
          "type": "array",
          "items": {
            "$ref": "#/definitions/HashingScheme"
          },
          "default": [
            {
              "version": 1,
              "algorithm": "argon2id"
            }
          ]
        },
        "minimum_complexity": {
          "description": "Score between 0 and 4 determining the minimum allowed password\n complexity. Scores are based on the ESTIMATED number of guesses\n needed to guess the password.\n\n - 0: less than 10^2 (100)\n - 1: less than 10^4 (10'000)\n - 2: less than 10^6 (1'000'000)\n - 3: less than 10^8 (100'000'000)\n - 4: any more than that",
          "type": "integer",
          "format": "uint8",
          "minimum": 0,
          "maximum": 255,
          "default": 3
        }
      }
    },
    "HashingScheme": {
      "description": "Parameters for a password hashing scheme",
      "type": "object",
      "properties": {
        "version": {
          "description": "The version of the hashing scheme. They must be unique, and the highest\n version will be used for hashing new passwords.",
          "type": "integer",
          "format": "uint16",
          "minimum": 0,
          "maximum": 65535
        },
        "algorithm": {
          "description": "The hashing algorithm to use",
          "allOf": [
            {
              "$ref": "#/definitions/Algorithm"
            }
          ]
        },
        "unicode_normalization": {
          "description": "Whether to apply Unicode normalization to the password before hashing\n\n Defaults to `false`, and generally recommended to stay false. This is\n although recommended when importing password hashs from Synapse, as it\n applies an NFKC normalization to the password before hashing it.",
          "type": "boolean"
        },
        "cost": {
          "description": "Cost for the bcrypt algorithm",
          "type": "integer",
          "format": "uint32",
          "minimum": 0,
          "default": 12,
          "nullable": true
        },
        "secret": {
          "description": "An optional secret to use when hashing passwords. This makes it harder\n to brute-force the passwords in case of a database leak.",
          "type": "string",
          "nullable": true
        },
        "secret_file": {
          "description": "Same as `secret`, but read from a file.",
          "type": "string",
          "nullable": true
        }
      },
      "required": [
        "version",
        "algorithm"
      ]
    },
    "Algorithm": {
      "description": "A hashing algorithm",
      "oneOf": [
        {
          "description": "bcrypt",
          "type": "string",
          "const": "bcrypt"
        },
        {
          "description": "argon2id",
          "type": "string",
          "const": "argon2id"
        },
        {
          "description": "PBKDF2",
          "type": "string",
          "const": "pbkdf2"
        }
      ]
    },
    "MatrixConfig": {
      "description": "Configuration related to the Matrix homeserver",
      "type": "object",
      "properties": {
        "kind": {
          "description": "The kind of homeserver it is.",
          "default": "synapse",
          "allOf": [
            {
              "$ref": "#/definitions/HomeserverKind"
            }
          ]
        },
        "homeserver": {
          "description": "The server name of the homeserver.",
          "type": "string",
          "default": "localhost:8008"
        },
        "endpoint": {
          "description": "The base URL of the homeserver's client API",
          "type": "string",
<<<<<<< HEAD
          "format": "uri",
          "default": "http://localhost:8008/"
=======
          "format": "uri"
        },
        "secret_file": {
          "type": "string"
        },
        "secret": {
          "type": "string"
>>>>>>> abc9532f
        }
      },
      "required": [
        "secret"
      ]
    },
    "HomeserverKind": {
      "description": "The kind of homeserver it is.",
      "oneOf": [
        {
          "description": "Homeserver is Synapse, version 1.135.0 or newer",
          "type": "string",
          "const": "synapse"
        },
        {
<<<<<<< HEAD
          "description": "Homeserver is Synapse, in read-only mode\n\n This is meant for testing rolling out Matrix Authentication Service with\n no risk of writing data to the homeserver.",
          "type": "string",
          "const": "synapse_read_only"
=======
          "description": "Homeserver is Synapse, version 1.135.0 or newer, in read-only mode\n\nThis is meant for testing rolling out Matrix Authentication Service with no risk of writing data to the homeserver.",
          "type": "string",
          "enum": [
            "synapse_read_only"
          ]
        },
        {
          "description": "Homeserver is Synapse, using the legacy API",
          "type": "string",
          "enum": [
            "synapse_legacy"
          ]
        },
        {
          "description": "Homeserver is Synapse, with the modern API available (>= 1.135.0)",
          "type": "string",
          "enum": [
            "synapse_modern"
          ]
>>>>>>> abc9532f
        }
      ]
    },
    "PolicyConfig": {
      "description": "Application secrets",
      "type": "object",
      "properties": {
        "wasm_module": {
          "description": "Path to the WASM module",
          "type": "string"
        },
        "client_registration_entrypoint": {
          "description": "Entrypoint to use when evaluating client registrations",
          "type": "string"
        },
        "register_entrypoint": {
          "description": "Entrypoint to use when evaluating user registrations",
          "type": "string"
        },
        "authorization_grant_entrypoint": {
          "description": "Entrypoint to use when evaluating authorization grants",
          "type": "string"
        },
        "password_entrypoint": {
          "description": "Entrypoint to use when changing password",
          "type": "string"
        },
        "email_entrypoint": {
          "description": "Entrypoint to use when adding an email address",
          "type": "string"
        },
        "data": {
          "description": "Arbitrary data to pass to the policy"
        }
      }
    },
    "RateLimitingConfig": {
      "description": "Configuration related to sending emails",
      "type": "object",
      "properties": {
        "account_recovery": {
          "description": "Account Recovery-specific rate limits",
          "default": {
            "per_ip": {
              "burst": 3,
              "per_second": 0.0008333333333333334
            },
            "per_address": {
              "burst": 3,
              "per_second": 0.0002777777777777778
            }
          },
          "allOf": [
            {
              "$ref": "#/definitions/AccountRecoveryRateLimitingConfig"
            }
          ]
        },
        "login": {
          "description": "Login-specific rate limits",
          "default": {
            "per_ip": {
              "burst": 3,
              "per_second": 0.05
            },
            "per_account": {
              "burst": 1800,
              "per_second": 0.5
            }
          },
          "allOf": [
            {
              "$ref": "#/definitions/LoginRateLimitingConfig"
            }
          ]
        },
        "registration": {
          "description": "Controls how many registrations attempts are permitted\n based on source address.",
          "default": {
            "burst": 3,
            "per_second": 0.0008333333333333334
          },
          "allOf": [
            {
              "$ref": "#/definitions/RateLimiterConfiguration"
            }
          ]
        },
        "email_authentication": {
          "description": "Email authentication-specific rate limits",
          "default": {
            "per_ip": {
              "burst": 5,
              "per_second": 0.016666666666666666
            },
            "per_address": {
              "burst": 3,
              "per_second": 0.0002777777777777778
            },
            "emails_per_session": {
              "burst": 2,
              "per_second": 0.0033333333333333335
            },
            "attempt_per_session": {
              "burst": 10,
              "per_second": 0.016666666666666666
            }
          },
          "allOf": [
            {
              "$ref": "#/definitions/EmailauthenticationRateLimitingConfig"
            }
          ]
        }
      }
    },
    "AccountRecoveryRateLimitingConfig": {
      "type": "object",
      "properties": {
        "per_ip": {
          "description": "Controls how many account recovery attempts are permitted\n based on source IP address.\n This can protect against causing e-mail spam to many targets.\n\n Note: this limit also applies to re-sends.",
          "default": {
            "burst": 3,
            "per_second": 0.0008333333333333334
          },
          "allOf": [
            {
              "$ref": "#/definitions/RateLimiterConfiguration"
            }
          ]
        },
        "per_address": {
          "description": "Controls how many account recovery attempts are permitted\n based on the e-mail address entered into the recovery form.\n This can protect against causing e-mail spam to one target.\n\n Note: this limit also applies to re-sends.",
          "default": {
            "burst": 3,
            "per_second": 0.0002777777777777778
          },
          "allOf": [
            {
              "$ref": "#/definitions/RateLimiterConfiguration"
            }
          ]
        }
      }
    },
    "RateLimiterConfiguration": {
      "type": "object",
      "properties": {
        "burst": {
          "description": "A one-off burst of actions that the user can perform\n in one go without waiting.",
          "type": "integer",
          "format": "uint32",
          "minimum": 1
        },
        "per_second": {
          "description": "How quickly the allowance replenishes, in number of actions per second.\n Can be fractional to replenish slower.",
          "type": "number",
          "format": "double"
        }
      },
      "required": [
        "burst",
        "per_second"
      ]
    },
    "LoginRateLimitingConfig": {
      "type": "object",
      "properties": {
        "per_ip": {
          "description": "Controls how many login attempts are permitted\n based on source IP address.\n This can protect against brute force login attempts.\n\n Note: this limit also applies to password checks when a user attempts to\n change their own password.",
          "default": {
            "burst": 3,
            "per_second": 0.05
          },
          "allOf": [
            {
              "$ref": "#/definitions/RateLimiterConfiguration"
            }
          ]
        },
        "per_account": {
          "description": "Controls how many login attempts are permitted\n based on the account that is being attempted to be logged into.\n This can protect against a distributed brute force attack\n but should be set high enough to prevent someone's account being\n casually locked out.\n\n Note: this limit also applies to password checks when a user attempts to\n change their own password.",
          "default": {
            "burst": 1800,
            "per_second": 0.5
          },
          "allOf": [
            {
              "$ref": "#/definitions/RateLimiterConfiguration"
            }
          ]
        }
      }
    },
    "EmailauthenticationRateLimitingConfig": {
      "type": "object",
      "properties": {
        "per_ip": {
          "description": "Controls how many email authentication attempts are permitted\n based on the source IP address.\n This can protect against causing e-mail spam to many targets.",
          "default": {
            "burst": 5,
            "per_second": 0.016666666666666666
          },
          "allOf": [
            {
              "$ref": "#/definitions/RateLimiterConfiguration"
            }
          ]
        },
        "per_address": {
          "description": "Controls how many email authentication attempts are permitted\n based on the e-mail address entered into the authentication form.\n This can protect against causing e-mail spam to one target.\n\n Note: this limit also applies to re-sends.",
          "default": {
            "burst": 3,
            "per_second": 0.0002777777777777778
          },
          "allOf": [
            {
              "$ref": "#/definitions/RateLimiterConfiguration"
            }
          ]
        },
        "emails_per_session": {
          "description": "Controls how many authentication emails are permitted to be sent per\n authentication session. This ensures not too many authentication codes\n are created for the same authentication session.",
          "default": {
            "burst": 2,
            "per_second": 0.0033333333333333335
          },
          "allOf": [
            {
              "$ref": "#/definitions/RateLimiterConfiguration"
            }
          ]
        },
        "attempt_per_session": {
          "description": "Controls how many code authentication attempts are permitted per\n authentication session. This can protect against brute-forcing the\n code.",
          "default": {
            "burst": 10,
            "per_second": 0.016666666666666666
          },
          "allOf": [
            {
              "$ref": "#/definitions/RateLimiterConfiguration"
            }
          ]
        }
      }
    },
    "UpstreamOAuth2Config": {
      "description": "Upstream OAuth 2.0 providers configuration",
      "type": "object",
      "properties": {
        "providers": {
          "description": "List of OAuth 2.0 providers",
          "type": "array",
          "items": {
            "$ref": "#/definitions/Provider"
          }
        }
      },
      "required": [
        "providers"
      ]
    },
    "Provider": {
      "description": "Configuration for one upstream OAuth 2 provider.",
      "type": "object",
      "properties": {
        "enabled": {
          "description": "Whether this provider is enabled.\n\n Defaults to `true`",
          "type": "boolean"
        },
        "id": {
          "description": "A ULID as per https://github.com/ulid/spec",
          "type": "string",
          "pattern": "^[0123456789ABCDEFGHJKMNPQRSTVWXYZ]{26}$"
        },
        "synapse_idp_id": {
          "description": "The ID of the provider that was used by Synapse.\n In order to perform a Synapse-to-MAS migration, this must be specified.\n\n ## For providers that used OAuth 2.0 or OpenID Connect in Synapse\n\n ### For `oidc_providers`:\n This should be specified as `oidc-` followed by the ID that was\n configured as `idp_id` in one of the `oidc_providers` in the Synapse\n configuration.\n For example, if Synapse's configuration contained `idp_id: wombat` for\n this provider, then specify `oidc-wombat` here.\n\n ### For `oidc_config` (legacy):\n Specify `oidc` here.",
          "type": "string",
          "nullable": true
        },
        "issuer": {
          "description": "The OIDC issuer URL\n\n This is required if OIDC discovery is enabled (which is the default)",
          "type": "string",
          "nullable": true
        },
        "human_name": {
          "description": "A human-readable name for the provider, that will be shown to users",
          "type": "string",
          "nullable": true
        },
        "brand_name": {
          "description": "A brand identifier used to customise the UI, e.g. `apple`, `google`,\n `github`, etc.\n\n Values supported by the default template are:\n\n  - `apple`\n  - `google`\n  - `facebook`\n  - `github`\n  - `gitlab`\n  - `twitter`\n  - `discord`",
          "type": "string",
          "nullable": true
        },
        "client_id": {
          "description": "The client ID to use when authenticating with the provider",
          "type": "string"
        },
        "client_secret": {
          "description": "The client secret to use when authenticating with the provider\n\n Used by the `client_secret_basic`, `client_secret_post`, and\n `client_secret_jwt` methods",
          "type": "string",
          "nullable": true
        },
        "token_endpoint_auth_method": {
          "description": "The method to authenticate the client with the provider",
          "allOf": [
            {
              "$ref": "#/definitions/TokenAuthMethod"
            }
          ]
        },
        "sign_in_with_apple": {
          "description": "Additional parameters for the `sign_in_with_apple` method",
          "anyOf": [
            {
              "$ref": "#/definitions/SignInWithApple"
            },
            {
              "const": null,
              "nullable": true
            }
          ]
        },
        "token_endpoint_auth_signing_alg": {
          "description": "The JWS algorithm to use when authenticating the client with the\n provider\n\n Used by the `client_secret_jwt` and `private_key_jwt` methods",
          "anyOf": [
            {
              "$ref": "#/definitions/JsonWebSignatureAlg"
            },
            {
              "const": null,
              "nullable": true
            }
          ]
        },
        "id_token_signed_response_alg": {
          "description": "Expected signature for the JWT payload returned by the token\n authentication endpoint.\n\n Defaults to `RS256`.",
          "allOf": [
            {
              "$ref": "#/definitions/JsonWebSignatureAlg"
            }
          ]
        },
        "scope": {
          "description": "The scopes to request from the provider\n\n Defaults to `openid`.",
          "type": "string"
        },
        "discovery_mode": {
          "description": "How to discover the provider's configuration\n\n Defaults to `oidc`, which uses OIDC discovery with strict metadata\n verification",
          "allOf": [
            {
              "$ref": "#/definitions/DiscoveryMode"
            }
          ]
        },
        "pkce_method": {
          "description": "Whether to use proof key for code exchange (PKCE) when requesting and\n exchanging the token.\n\n Defaults to `auto`, which uses PKCE if the provider supports it.",
          "allOf": [
            {
              "$ref": "#/definitions/PkceMethod"
            }
          ]
        },
        "fetch_userinfo": {
          "description": "Whether to fetch the user profile from the userinfo endpoint,\n or to rely on the data returned in the `id_token` from the\n `token_endpoint`.\n\n Defaults to `false`.",
          "type": "boolean",
          "default": false
        },
        "userinfo_signed_response_alg": {
          "description": "Expected signature for the JWT payload returned by the userinfo\n endpoint.\n\n If not specified, the response is expected to be an unsigned JSON\n payload.",
          "anyOf": [
            {
              "$ref": "#/definitions/JsonWebSignatureAlg"
            },
            {
              "const": null,
              "nullable": true
            }
          ]
        },
        "authorization_endpoint": {
          "description": "The URL to use for the provider's authorization endpoint\n\n Defaults to the `authorization_endpoint` provided through discovery",
          "type": "string",
          "format": "uri",
          "nullable": true
        },
        "userinfo_endpoint": {
          "description": "The URL to use for the provider's userinfo endpoint\n\n Defaults to the `userinfo_endpoint` provided through discovery",
          "type": "string",
          "format": "uri",
          "nullable": true
        },
        "token_endpoint": {
          "description": "The URL to use for the provider's token endpoint\n\n Defaults to the `token_endpoint` provided through discovery",
          "type": "string",
          "format": "uri",
          "nullable": true
        },
        "jwks_uri": {
          "description": "The URL to use for getting the provider's public keys\n\n Defaults to the `jwks_uri` provided through discovery",
          "type": "string",
          "format": "uri",
          "nullable": true
        },
        "response_mode": {
          "description": "The response mode we ask the provider to use for the callback",
          "anyOf": [
            {
              "$ref": "#/definitions/ResponseMode"
            },
            {
              "const": null,
              "nullable": true
            }
          ]
        },
        "claims_imports": {
          "description": "How claims should be imported from the `id_token` provided by the\n provider",
          "allOf": [
            {
              "$ref": "#/definitions/ClaimsImports"
            }
          ]
        },
        "additional_authorization_parameters": {
          "description": "Additional parameters to include in the authorization request\n\n Orders of the keys are not preserved.",
          "type": "object",
          "additionalProperties": {
            "type": "string"
          }
        },
        "forward_login_hint": {
<<<<<<< HEAD
          "description": "Whether the `login_hint` should be forwarded to the provider in the\n authorization request.\n\n Defaults to `false`.",
          "type": "boolean",
          "default": false
=======
          "description": "Whether the `login_hint` should be forwarded to the provider in the authorization request.\n\nDefaults to `false`.",
          "default": false,
          "type": "boolean"
        },
        "on_backchannel_logout": {
          "description": "What to do when receiving an OIDC Backchannel logout request.\n\nDefaults to `do_nothing`.",
          "allOf": [
            {
              "$ref": "#/definitions/OnBackchannelLogout"
            }
          ]
>>>>>>> abc9532f
        }
      },
      "required": [
        "id",
        "client_id",
        "token_endpoint_auth_method"
      ]
    },
    "TokenAuthMethod": {
      "description": "Authentication methods used against the OAuth 2.0 provider",
      "oneOf": [
        {
          "description": "`none`: No authentication",
          "type": "string",
          "const": "none"
        },
        {
          "description": "`client_secret_basic`: `client_id` and `client_secret` used as basic\n authorization credentials",
          "type": "string",
          "const": "client_secret_basic"
        },
        {
          "description": "`client_secret_post`: `client_id` and `client_secret` sent in the\n request body",
          "type": "string",
          "const": "client_secret_post"
        },
        {
          "description": "`client_secret_jwt`: a `client_assertion` sent in the request body and\n signed using the `client_secret`",
          "type": "string",
          "const": "client_secret_jwt"
        },
        {
          "description": "`private_key_jwt`: a `client_assertion` sent in the request body and\n signed by an asymmetric key",
          "type": "string",
          "const": "private_key_jwt"
        },
        {
          "description": "`sign_in_with_apple`: a special method for Signin with Apple",
          "type": "string",
          "const": "sign_in_with_apple"
        }
      ]
    },
    "SignInWithApple": {
      "type": "object",
      "properties": {
        "private_key_file": {
          "description": "The private key file used to sign the `id_token`",
          "type": "string",
          "nullable": true
        },
        "private_key": {
          "description": "The private key used to sign the `id_token`",
          "type": "string",
          "nullable": true
        },
        "team_id": {
          "description": "The Team ID of the Apple Developer Portal",
          "type": "string"
        },
        "key_id": {
          "description": "The key ID of the Apple Developer Portal",
          "type": "string"
        }
      },
      "required": [
        "team_id",
        "key_id"
      ]
    },
    "DiscoveryMode": {
      "description": "How to discover the provider's configuration",
      "oneOf": [
        {
          "description": "Use OIDC discovery with strict metadata verification",
          "type": "string",
          "const": "oidc"
        },
        {
          "description": "Use OIDC discovery with relaxed metadata verification",
          "type": "string",
          "const": "insecure"
        },
        {
          "description": "Use a static configuration",
          "type": "string",
          "const": "disabled"
        }
      ]
    },
    "PkceMethod": {
      "description": "Whether to use proof key for code exchange (PKCE) when requesting and\n exchanging the token.",
      "oneOf": [
        {
          "description": "Use PKCE if the provider supports it\n\n Defaults to no PKCE if provider discovery is disabled",
          "type": "string",
          "const": "auto"
        },
        {
          "description": "Always use PKCE with the S256 challenge method",
          "type": "string",
          "const": "always"
        },
        {
          "description": "Never use PKCE",
          "type": "string",
          "const": "never"
        }
      ]
    },
    "ResponseMode": {
      "description": "The response mode we ask the provider to use for the callback",
      "oneOf": [
        {
          "description": "`query`: The provider will send the response as a query string in the\n URL search parameters",
          "type": "string",
          "const": "query"
        },
        {
          "description": "`form_post`: The provider will send the response as a POST request with\n the response parameters in the request body\n\n <https://openid.net/specs/oauth-v2-form-post-response-mode-1_0.html>",
          "type": "string",
          "const": "form_post"
        }
      ]
    },
    "ClaimsImports": {
      "description": "How claims should be imported",
      "type": "object",
      "properties": {
        "subject": {
          "description": "How to determine the subject of the user",
          "allOf": [
            {
              "$ref": "#/definitions/SubjectImportPreference"
            }
          ]
        },
        "localpart": {
          "description": "Import the localpart of the MXID",
          "allOf": [
            {
              "$ref": "#/definitions/LocalpartImportPreference"
            }
          ]
        },
        "displayname": {
          "description": "Import the displayname of the user.",
          "allOf": [
            {
              "$ref": "#/definitions/DisplaynameImportPreference"
            }
          ]
        },
        "email": {
          "description": "Import the email address of the user based on the `email` and\n `email_verified` claims",
          "allOf": [
            {
              "$ref": "#/definitions/EmailImportPreference"
            }
          ]
        },
        "account_name": {
          "description": "Set a human-readable name for the upstream account for display purposes",
          "allOf": [
            {
              "$ref": "#/definitions/AccountNameImportPreference"
            }
          ]
        }
      }
    },
    "SubjectImportPreference": {
      "description": "What should be done for the subject attribute",
      "type": "object",
      "properties": {
        "template": {
          "description": "The Jinja2 template to use for the subject attribute\n\n If not provided, the default template is `{{ user.sub }}`",
          "type": "string",
          "nullable": true
        }
      }
    },
    "LocalpartImportPreference": {
      "description": "What should be done for the localpart attribute",
      "type": "object",
      "properties": {
        "action": {
          "description": "How to handle the attribute",
          "allOf": [
            {
              "$ref": "#/definitions/ImportAction"
            }
          ]
        },
        "template": {
<<<<<<< HEAD
          "description": "The Jinja2 template to use for the localpart attribute\n\n If not provided, the default template is `{{ user.preferred_username }}`",
          "type": "string",
          "nullable": true
=======
          "description": "The Jinja2 template to use for the localpart attribute\n\nIf not provided, the default template is `{{ user.preferred_username }}`",
          "type": "string"
        },
        "on_conflict": {
          "description": "How to handle conflicts on the claim, default value is `Fail`",
          "allOf": [
            {
              "$ref": "#/definitions/OnConflict"
            }
          ]
>>>>>>> abc9532f
        }
      }
    },
    "ImportAction": {
      "description": "How to handle a claim",
      "oneOf": [
        {
          "description": "Ignore the claim",
          "type": "string",
          "const": "ignore"
        },
        {
          "description": "Suggest the claim value, but allow the user to change it",
          "type": "string",
          "const": "suggest"
        },
        {
          "description": "Force the claim value, but don't fail if it is missing",
          "type": "string",
          "const": "force"
        },
        {
          "description": "Force the claim value, and fail if it is missing",
          "type": "string",
          "const": "require"
        }
      ]
    },
    "OnConflict": {
      "description": "How to handle an existing localpart claim",
      "oneOf": [
        {
          "description": "Fails the sso login on conflict",
          "type": "string",
          "enum": [
            "fail"
          ]
        },
        {
          "description": "Adds the oauth identity link, regardless of whether there is an existing link or not",
          "type": "string",
          "enum": [
            "add"
          ]
        }
      ]
    },
    "DisplaynameImportPreference": {
      "description": "What should be done for the displayname attribute",
      "type": "object",
      "properties": {
        "action": {
          "description": "How to handle the attribute",
          "allOf": [
            {
              "$ref": "#/definitions/ImportAction"
            }
          ]
        },
        "template": {
          "description": "The Jinja2 template to use for the displayname attribute\n\n If not provided, the default template is `{{ user.name }}`",
          "type": "string",
          "nullable": true
        }
      }
    },
    "EmailImportPreference": {
      "description": "What should be done with the email attribute",
      "type": "object",
      "properties": {
        "action": {
          "description": "How to handle the claim",
          "allOf": [
            {
              "$ref": "#/definitions/ImportAction"
            }
          ]
        },
        "template": {
          "description": "The Jinja2 template to use for the email address attribute\n\n If not provided, the default template is `{{ user.email }}`",
          "type": "string",
          "nullable": true
        }
      }
    },
    "AccountNameImportPreference": {
      "description": "What should be done for the account name attribute",
      "type": "object",
      "properties": {
        "template": {
          "description": "The Jinja2 template to use for the account name. This name is only used\n for display purposes.\n\n If not provided, it will be ignored.",
          "type": "string",
          "nullable": true
        }
      }
    },
    "OnBackchannelLogout": {
      "description": "What to do when receiving an OIDC Backchannel logout request.",
      "oneOf": [
        {
          "description": "Do nothing",
          "type": "string",
          "enum": [
            "do_nothing"
          ]
        },
        {
          "description": "Only log out the MAS 'browser session' started by this OIDC session",
          "type": "string",
          "enum": [
            "logout_browser_only"
          ]
        },
        {
          "description": "Log out all sessions started by this OIDC session, including MAS 'browser sessions' and client sessions",
          "type": "string",
          "enum": [
            "logout_all"
          ]
        }
      ]
    },
    "BrandingConfig": {
      "description": "Configuration section for tweaking the branding of the service",
      "type": "object",
      "properties": {
        "service_name": {
          "description": "A human-readable name. Defaults to the server's address.",
          "type": "string",
          "nullable": true
        },
        "policy_uri": {
          "description": "Link to a privacy policy, displayed in the footer of web pages and\n emails. It is also advertised to clients through the `op_policy_uri`\n OIDC provider metadata.",
          "type": "string",
          "format": "uri",
          "nullable": true
        },
        "tos_uri": {
          "description": "Link to a terms of service document, displayed in the footer of web\n pages and emails. It is also advertised to clients through the\n `op_tos_uri` OIDC provider metadata.",
          "type": "string",
          "format": "uri",
          "nullable": true
        },
        "imprint": {
          "description": "Legal imprint, displayed in the footer in the footer of web pages and\n emails.",
          "type": "string",
          "nullable": true
        },
        "logo_uri": {
          "description": "Logo displayed in some web pages.",
          "type": "string",
          "format": "uri",
          "nullable": true
        }
      }
    },
    "CaptchaConfig": {
      "description": "Configuration section to setup CAPTCHA protection on a few operations",
      "type": "object",
      "properties": {
        "service": {
          "description": "Which service should be used for CAPTCHA protection",
          "anyOf": [
            {
              "$ref": "#/definitions/CaptchaServiceKind"
            },
            {
              "const": null,
              "nullable": true
            }
          ]
        },
        "site_key": {
          "description": "The site key to use",
          "type": "string",
          "nullable": true
        },
        "secret_key": {
          "description": "The secret key to use",
          "type": "string",
          "nullable": true
        }
      }
    },
    "CaptchaServiceKind": {
      "description": "Which service should be used for CAPTCHA protection",
      "oneOf": [
        {
          "description": "Use Google's reCAPTCHA v2 API",
          "type": "string",
          "const": "recaptcha_v2"
        },
        {
          "description": "Use Cloudflare Turnstile",
          "type": "string",
          "const": "cloudflare_turnstile"
        },
        {
          "description": "Use ``HCaptcha``",
          "type": "string",
          "const": "hcaptcha"
        }
      ]
    },
    "AccountConfig": {
      "description": "Configuration section to configure features related to account management",
      "type": "object",
      "properties": {
        "email_change_allowed": {
          "description": "Whether users are allowed to change their email addresses. Defaults to\n `true`.",
          "type": "boolean"
        },
        "displayname_change_allowed": {
          "description": "Whether users are allowed to change their display names. Defaults to\n `true`.\n\n This should be in sync with the policy in the homeserver configuration.",
          "type": "boolean"
        },
        "password_registration_enabled": {
          "description": "Whether to enable self-service password registration. Defaults to\n `false` if password authentication is enabled.\n\n This has no effect if password login is disabled.",
          "type": "boolean"
        },
        "password_registration_email_required": {
          "description": "Whether self-service password registrations require a valid email. Defaults to `true`.\n\nThis has no effect if password registration is disabled.",
          "type": "boolean"
        },
        "password_change_allowed": {
          "description": "Whether users are allowed to change their passwords. Defaults to `true`.\n\n This has no effect if password login is disabled.",
          "type": "boolean"
        },
        "password_recovery_enabled": {
          "description": "Whether email-based password recovery is enabled. Defaults to `false`.\n\n This has no effect if password login is disabled.",
          "type": "boolean"
        },
        "account_deactivation_allowed": {
          "description": "Whether users are allowed to delete their own account. Defaults to\n `true`.",
          "type": "boolean"
        },
        "login_with_email_allowed": {
          "description": "Whether users can log in with their email address. Defaults to `false`.\n\n This has no effect if password login is disabled.",
          "type": "boolean"
        },
        "registration_token_required": {
          "description": "Whether registration tokens are required for password registrations.\n Defaults to `false`.\n\n When enabled, users must provide a valid registration token during\n password registration. This has no effect if password registration\n is disabled.",
          "type": "boolean"
        }
      }
    },
    "ExperimentalConfig": {
      "description": "Configuration sections for experimental options\n\n Do not change these options unless you know what you are doing.",
      "type": "object",
      "properties": {
        "access_token_ttl": {
          "description": "Time-to-live of access tokens in seconds. Defaults to 5 minutes.",
          "type": "integer",
          "format": "uint64",
          "minimum": 60,
          "maximum": 86400
        },
        "compat_token_ttl": {
          "description": "Time-to-live of compatibility access tokens in seconds. Defaults to 5\n minutes.",
          "type": "integer",
          "format": "uint64",
          "minimum": 60,
          "maximum": 86400
        },
        "inactive_session_expiration": {
          "description": "Experimetal feature to automatically expire inactive sessions\n\n Disabled by default",
          "anyOf": [
            {
              "$ref": "#/definitions/InactiveSessionExpirationConfig"
            },
            {
              "const": null,
              "nullable": true
            }
          ]
        },
        "plan_management_iframe_uri": {
          "description": "Experimental feature to show a plan management tab and iframe.\n This value is passed through \"as is\" to the client without any\n validation.",
          "type": "string",
          "nullable": true
        }
      }
    },
    "InactiveSessionExpirationConfig": {
      "description": "Configuration options for the inactive session expiration feature",
      "type": "object",
      "properties": {
        "ttl": {
          "description": "Time after which an inactive session is automatically finished",
          "type": "integer",
          "format": "uint64",
          "minimum": 600,
          "maximum": 7776000
        },
        "expire_compat_sessions": {
          "description": "Should compatibility sessions expire after inactivity",
          "type": "boolean",
          "default": true
        },
        "expire_oauth_sessions": {
          "description": "Should OAuth 2.0 sessions expire after inactivity",
          "type": "boolean",
          "default": true
        },
        "expire_user_sessions": {
          "description": "Should user sessions expire after inactivity",
          "type": "boolean",
          "default": true
        }
      },
      "required": [
        "ttl"
      ]
    }
  }
}<|MERGE_RESOLUTION|>--- conflicted
+++ resolved
@@ -240,14 +240,16 @@
           "type": "string",
           "nullable": true
         },
-<<<<<<< HEAD
+        "client_secret_file": {
+          "description": "Path to the file containing the client secret. The client secret is used\n by the `client_secret_basic`, `client_secret_post` and\n `client_secret_jwt` authentication methods.",
+          "type": "string",
+          "nullable": true
+        },
         "client_secret": {
-          "description": "The client secret, used by the `client_secret_basic`,\n `client_secret_post` and `client_secret_jwt` authentication methods",
-          "type": "string",
-          "nullable": true
-        },
-=======
->>>>>>> abc9532f
+          "description": "Alternative to `client_secret_file`: Reads the client secret directly\n from the config.",
+          "type": "string",
+          "nullable": true
+        },
         "jwks": {
           "description": "The JSON Web Key Set (JWKS) used by the `private_key_jwt` authentication\n method. Mutually exclusive with `jwks_uri`",
           "anyOf": [
@@ -273,14 +275,6 @@
             "type": "string",
             "format": "uri"
           }
-        },
-        "client_secret_file": {
-          "description": "Path to the file containing the client secret. The client secret is used by the `client_secret_basic`, `client_secret_post` and `client_secret_jwt` authentication methods.",
-          "type": "string"
-        },
-        "client_secret": {
-          "description": "Alternative to `client_secret_file`: Reads the client secret directly from the config.",
-          "type": "string"
         }
       },
       "required": [
@@ -1572,8 +1566,9 @@
       "type": "object",
       "properties": {
         "kid": {
-          "description": "The key ID `kid` of the key as used by JWKs.\n\nIf not given, `kid` will be the key’s RFC 7638 JWK Thumbprint.",
-          "type": "string"
+          "description": "The key ID `kid` of the key as used by JWKs.\n\n If not given, `kid` will be the key’s RFC 7638 JWK Thumbprint.",
+          "type": "string",
+          "nullable": true
         },
         "password_file": {
           "type": "string",
@@ -1591,10 +1586,7 @@
           "type": "string",
           "nullable": true
         }
-      },
-      "required": [
-        "kid"
-      ]
+      }
     },
     "PasswordsConfig": {
       "description": "User password hashing config",
@@ -1713,26 +1705,21 @@
           "type": "string",
           "default": "localhost:8008"
         },
+        "secret_file": {
+          "type": "string",
+          "nullable": true
+        },
+        "secret": {
+          "type": "string",
+          "nullable": true
+        },
         "endpoint": {
           "description": "The base URL of the homeserver's client API",
           "type": "string",
-<<<<<<< HEAD
           "format": "uri",
           "default": "http://localhost:8008/"
-=======
-          "format": "uri"
-        },
-        "secret_file": {
-          "type": "string"
-        },
-        "secret": {
-          "type": "string"
->>>>>>> abc9532f
-        }
-      },
-      "required": [
-        "secret"
-      ]
+        }
+      }
     },
     "HomeserverKind": {
       "description": "The kind of homeserver it is.",
@@ -1743,31 +1730,19 @@
           "const": "synapse"
         },
         {
-<<<<<<< HEAD
-          "description": "Homeserver is Synapse, in read-only mode\n\n This is meant for testing rolling out Matrix Authentication Service with\n no risk of writing data to the homeserver.",
+          "description": "Homeserver is Synapse, version 1.135.0 or newer, in read-only mode\n\n This is meant for testing rolling out Matrix Authentication Service with\n no risk of writing data to the homeserver.",
           "type": "string",
           "const": "synapse_read_only"
-=======
-          "description": "Homeserver is Synapse, version 1.135.0 or newer, in read-only mode\n\nThis is meant for testing rolling out Matrix Authentication Service with no risk of writing data to the homeserver.",
-          "type": "string",
-          "enum": [
-            "synapse_read_only"
-          ]
         },
         {
           "description": "Homeserver is Synapse, using the legacy API",
           "type": "string",
-          "enum": [
-            "synapse_legacy"
-          ]
+          "const": "synapse_legacy"
         },
         {
           "description": "Homeserver is Synapse, with the modern API available (>= 1.135.0)",
           "type": "string",
-          "enum": [
-            "synapse_modern"
-          ]
->>>>>>> abc9532f
+          "const": "synapse_modern"
         }
       ]
     },
@@ -2202,23 +2177,17 @@
           }
         },
         "forward_login_hint": {
-<<<<<<< HEAD
           "description": "Whether the `login_hint` should be forwarded to the provider in the\n authorization request.\n\n Defaults to `false`.",
           "type": "boolean",
           "default": false
-=======
-          "description": "Whether the `login_hint` should be forwarded to the provider in the authorization request.\n\nDefaults to `false`.",
-          "default": false,
-          "type": "boolean"
         },
         "on_backchannel_logout": {
-          "description": "What to do when receiving an OIDC Backchannel logout request.\n\nDefaults to `do_nothing`.",
+          "description": "What to do when receiving an OIDC Backchannel logout request.\n\n Defaults to `do_nothing`.",
           "allOf": [
             {
               "$ref": "#/definitions/OnBackchannelLogout"
             }
           ]
->>>>>>> abc9532f
         }
       },
       "required": [
@@ -2414,13 +2383,9 @@
           ]
         },
         "template": {
-<<<<<<< HEAD
           "description": "The Jinja2 template to use for the localpart attribute\n\n If not provided, the default template is `{{ user.preferred_username }}`",
           "type": "string",
           "nullable": true
-=======
-          "description": "The Jinja2 template to use for the localpart attribute\n\nIf not provided, the default template is `{{ user.preferred_username }}`",
-          "type": "string"
         },
         "on_conflict": {
           "description": "How to handle conflicts on the claim, default value is `Fail`",
@@ -2429,7 +2394,6 @@
               "$ref": "#/definitions/OnConflict"
             }
           ]
->>>>>>> abc9532f
         }
       }
     },
@@ -2464,16 +2428,12 @@
         {
           "description": "Fails the sso login on conflict",
           "type": "string",
-          "enum": [
-            "fail"
-          ]
-        },
-        {
-          "description": "Adds the oauth identity link, regardless of whether there is an existing link or not",
-          "type": "string",
-          "enum": [
-            "add"
-          ]
+          "const": "fail"
+        },
+        {
+          "description": "Adds the oauth identity link, regardless of whether there is an existing\n link or not",
+          "type": "string",
+          "const": "add"
         }
       ]
     },
@@ -2532,23 +2492,17 @@
         {
           "description": "Do nothing",
           "type": "string",
-          "enum": [
-            "do_nothing"
-          ]
+          "const": "do_nothing"
         },
         {
           "description": "Only log out the MAS 'browser session' started by this OIDC session",
           "type": "string",
-          "enum": [
-            "logout_browser_only"
-          ]
-        },
-        {
-          "description": "Log out all sessions started by this OIDC session, including MAS 'browser sessions' and client sessions",
-          "type": "string",
-          "enum": [
-            "logout_all"
-          ]
+          "const": "logout_browser_only"
+        },
+        {
+          "description": "Log out all sessions started by this OIDC session, including MAS\n 'browser sessions' and client sessions",
+          "type": "string",
+          "const": "logout_all"
         }
       ]
     },
@@ -2651,7 +2605,7 @@
           "type": "boolean"
         },
         "password_registration_email_required": {
-          "description": "Whether self-service password registrations require a valid email. Defaults to `true`.\n\nThis has no effect if password registration is disabled.",
+          "description": "Whether self-service password registrations require a valid email.\n Defaults to `true`.\n\n This has no effect if password registration is disabled.",
           "type": "boolean"
         },
         "password_change_allowed": {
